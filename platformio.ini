[platformio]
default_envs = arduino-2, arduino-3, esp8266, raspberrypi
lib_dir = .
; src_dir = examples/Auth
; src_dir = examples/CaptivePortal
; src_dir = examples/CatchAllHandler
; src_dir = examples/ChunkResponse
; src_dir = examples/ChunkRetryResponse
; src_dir = examples/CORS
; src_dir = examples/EndBegin
; src_dir = examples/Filters
; src_dir = examples/FlashResponse
; src_dir = examples/HeaderManipulation
; src_dir = examples/Json
; src_dir = examples/Logging
; src_dir = examples/MessagePack
; src_dir = examples/Middleware
; src_dir = examples/Params
; src_dir = examples/PartitionDownloader
src_dir = examples/PerfTests
; src_dir = examples/RateLimit
; src_dir = examples/Redirect
; src_dir = examples/RequestContinuation
; src_dir = examples/RequestContinuationComplete
; src_dir = examples/ResumableDownload
; src_dir = examples/Rewrite
; src_dir = examples/ServerSentEvents
; src_dir = examples/SkipServerMiddleware
; src_dir = examples/SlowChunkResponse
; src_dir = examples/StaticFile
; src_dir = examples/Templates
; src_dir = examples/Upload
; src_dir = examples/WebSocket

[env]
framework = arduino
platform = https://github.com/pioarduino/platform-espressif32/releases/download/53.03.13/platform-espressif32.zip
board = esp32dev
build_flags =
  -Og
  -Wall -Wextra
  -Wno-unused-parameter
  ; -D CONFIG_ARDUHAL_LOG_COLORS
  -D CORE_DEBUG_LEVEL=ARDUHAL_LOG_LEVEL_VERBOSE
  -D CONFIG_ASYNC_TCP_MAX_ACK_TIME=5000
  -D CONFIG_ASYNC_TCP_PRIORITY=10
  -D CONFIG_ASYNC_TCP_QUEUE_SIZE=64
  -D CONFIG_ASYNC_TCP_RUNNING_CORE=1
  -D CONFIG_ASYNC_TCP_STACK_SIZE=4096
upload_protocol = esptool
monitor_speed = 115200
monitor_filters = esp32_exception_decoder, log2file
; monitor_filters = esp8266_exception_decoder, log2file
lib_compat_mode = strict
lib_ldf_mode = chain
lib_deps =
  bblanchon/ArduinoJson @ 7.3.1
  ESP32Async/AsyncTCP @ 3.3.6
board_build.partitions = partitions-4MB.csv
board_build.filesystem = littlefs

[env:arduino-2]
platform = espressif32@6.10.0

[env:arduino-3]

[env:arduino-3-latest]
platform = https://github.com/pioarduino/platform-espressif32/releases/download/54.03.20-rc1/platform-espressif32.zip

[env:arduino-3-no-json]
lib_deps =
  ESP32Async/AsyncTCP @ 3.3.6

[env:arduino-3-latest-asynctcp]
lib_deps =
  https://github.com/ESP32Async/AsyncTCP/archive/refs/heads/main.zip

[env:arduino-3-no-chunk-inflight]
build_flags = ${env.build_flags}
  -D ASYNCWEBSERVER_USE_CHUNK_INFLIGHT=0

[env:AsyncTCPSock]
lib_deps =
  https://github.com/ESP32Async/AsyncTCPSock/archive/refs/tags/v1.0.3-dev.zip
build_flags = ${env.build_flags}

[env:esp8266]
platform = espressif8266
; board = huzzah
board = d1_mini
lib_deps =
  bblanchon/ArduinoJson @ 7.3.1
  ESP32Async/ESPAsyncTCP @ 2.0.0

[env:raspberrypi]
platform = https://github.com/maxgerhardt/platform-raspberrypi.git#c7502925e3b08af70e9f924d54ab9d00a7e64781
board = rpipicow
board_build.core = earlephilhower
lib_deps =
<<<<<<< HEAD
  bblanchon/ArduinoJson @ 7.3.0
  ayushsharma82/RPAsyncTCP@^1.3.1
=======
  bblanchon/ArduinoJson @ 7.3.1
  ayushsharma82/RPAsyncTCP@^1.3.0
>>>>>>> 87eb31c1
lib_ignore =
  lwIP_ESPHost
build_flags = ${env.build_flags}
  -Wno-missing-field-initializers

;  CI

[env:ci-arduino-2]
platform = espressif32@6.10.0
board = ${sysenv.PIO_BOARD}

[env:ci-arduino-3]
board = ${sysenv.PIO_BOARD}

[env:ci-arduino-3-latest]
platform = https://github.com/pioarduino/platform-espressif32/releases/download/54.03.20-rc1/platform-espressif32.zip
board = ${sysenv.PIO_BOARD}

[env:ci-arduino-3-no-json]
board = ${sysenv.PIO_BOARD}
lib_deps =
  ESP32Async/AsyncTCP @ 3.3.6

[env:ci-arduino-3-latest-asynctcp]
lib_deps =
  https://github.com/ESP32Async/AsyncTCP/archive/refs/heads/main.zip

[env:ci-arduino-3-no-chunk-inflight]
board = ${sysenv.PIO_BOARD}
build_flags = ${env.build_flags}
  -D ASYNCWEBSERVER_USE_CHUNK_INFLIGHT=1

[env:ci-esp8266]
platform = espressif8266
board = ${sysenv.PIO_BOARD}
lib_deps =
  bblanchon/ArduinoJson @ 7.3.1
  ESP32Async/ESPAsyncTCP @ 2.0.0

[env:ci-raspberrypi]
platform = https://github.com/maxgerhardt/platform-raspberrypi.git#c7502925e3b08af70e9f924d54ab9d00a7e64781
board = ${sysenv.PIO_BOARD}
board_build.core = earlephilhower
lib_deps =
<<<<<<< HEAD
  bblanchon/ArduinoJson @ 7.3.0
  ayushsharma82/RPAsyncTCP@^1.3.1
=======
  bblanchon/ArduinoJson @ 7.3.1
  ayushsharma82/RPAsyncTCP@^1.3.0
>>>>>>> 87eb31c1
lib_ignore =
  lwIP_ESPHost
build_flags = ${env.build_flags}
  -Wno-missing-field-initializers<|MERGE_RESOLUTION|>--- conflicted
+++ resolved
@@ -97,13 +97,8 @@
 board = rpipicow
 board_build.core = earlephilhower
 lib_deps =
-<<<<<<< HEAD
   bblanchon/ArduinoJson @ 7.3.0
   ayushsharma82/RPAsyncTCP@^1.3.1
-=======
-  bblanchon/ArduinoJson @ 7.3.1
-  ayushsharma82/RPAsyncTCP@^1.3.0
->>>>>>> 87eb31c1
 lib_ignore =
   lwIP_ESPHost
 build_flags = ${env.build_flags}
@@ -148,13 +143,8 @@
 board = ${sysenv.PIO_BOARD}
 board_build.core = earlephilhower
 lib_deps =
-<<<<<<< HEAD
   bblanchon/ArduinoJson @ 7.3.0
   ayushsharma82/RPAsyncTCP@^1.3.1
-=======
-  bblanchon/ArduinoJson @ 7.3.1
-  ayushsharma82/RPAsyncTCP@^1.3.0
->>>>>>> 87eb31c1
 lib_ignore =
   lwIP_ESPHost
 build_flags = ${env.build_flags}
